/* Please refer to:
 * https://pybind11.readthedocs.io/en/stable/advanced/cast/stl.html
 * These are required to save one copy operation on Python calls.
 *
 * NOTES
 * =================
 *
 * `PYBIND11_MAKE_OPAQUE` will mark the type as "opaque" for the pybind11
 * automatic STL binding, such that the raw objects can be accessed in Python.
 * Without this they will be automatically converted to a Python object, and all
 * mutations on Python side will not be reflected on C++.
<<<<<<< HEAD
 */
=======
 */
>>>>>>> b1f441de
<|MERGE_RESOLUTION|>--- conflicted
+++ resolved
@@ -9,8 +9,4 @@
  * automatic STL binding, such that the raw objects can be accessed in Python.
  * Without this they will be automatically converted to a Python object, and all
  * mutations on Python side will not be reflected on C++.
-<<<<<<< HEAD
- */
-=======
- */
->>>>>>> b1f441de
+ */