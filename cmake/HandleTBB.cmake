###############################################################################
if (GTSAM_WITH_TBB)
    # Find TBB
    find_package(TBB 4.4 COMPONENTS tbb tbbmalloc)

<<<<<<< HEAD
# Set up variables if we're using TBB
if(TBB_FOUND AND GTSAM_WITH_TBB)
    set(GTSAM_USE_TBB 1)  # This will go into config.h
    if ((${TBB_VERSION} VERSION_GREATER "2021.1") OR (${TBB_VERSION} VERSION_EQUAL "2021.1"))
        message(FATAL_ERROR "TBB version greater than 2021.1 (oneTBB API) is not yet supported. Use an older version instead.")
    endif()

    if ((${TBB_VERSION_MAJOR} GREATER 2020) OR (${TBB_VERSION_MAJOR} EQUAL 2020))
        set(TBB_GREATER_EQUAL_2020 1)
=======
    # Set up variables if we're using TBB
    if(TBB_FOUND)
        set(GTSAM_USE_TBB 1)  # This will go into config.h
        if ((${TBB_VERSION_MAJOR} GREATER 2020) OR (${TBB_VERSION_MAJOR} EQUAL 2020))
            set(TBB_GREATER_EQUAL_2020 1)
        else()
            set(TBB_GREATER_EQUAL_2020 0)
        endif()
        # all definitions and link requisites will go via imported targets:
        # tbb & tbbmalloc
        list(APPEND GTSAM_ADDITIONAL_LIBRARIES tbb tbbmalloc)
>>>>>>> 3097d6a7
    else()
        set(GTSAM_USE_TBB 0)  # This will go into config.h
    endif()

    ###############################################################################
    # Prohibit Timing build mode in combination with TBB
    if(GTSAM_USE_TBB AND (CMAKE_BUILD_TYPE  STREQUAL "Timing"))
        message(FATAL_ERROR "Timing build mode cannot be used together with TBB. Use a sampling profiler such as Instruments or Intel VTune Amplifier instead.")
    endif()

endif()<|MERGE_RESOLUTION|>--- conflicted
+++ resolved
@@ -3,20 +3,14 @@
     # Find TBB
     find_package(TBB 4.4 COMPONENTS tbb tbbmalloc)
 
-<<<<<<< HEAD
-# Set up variables if we're using TBB
-if(TBB_FOUND AND GTSAM_WITH_TBB)
-    set(GTSAM_USE_TBB 1)  # This will go into config.h
-    if ((${TBB_VERSION} VERSION_GREATER "2021.1") OR (${TBB_VERSION} VERSION_EQUAL "2021.1"))
-        message(FATAL_ERROR "TBB version greater than 2021.1 (oneTBB API) is not yet supported. Use an older version instead.")
-    endif()
-
-    if ((${TBB_VERSION_MAJOR} GREATER 2020) OR (${TBB_VERSION_MAJOR} EQUAL 2020))
-        set(TBB_GREATER_EQUAL_2020 1)
-=======
     # Set up variables if we're using TBB
     if(TBB_FOUND)
         set(GTSAM_USE_TBB 1)  # This will go into config.h
+
+        if ((${TBB_VERSION} VERSION_GREATER "2021.1") OR (${TBB_VERSION} VERSION_EQUAL "2021.1"))
+            message(FATAL_ERROR "TBB version greater than 2021.1 (oneTBB API) is not yet supported. Use an older version instead.")
+        endif()
+
         if ((${TBB_VERSION_MAJOR} GREATER 2020) OR (${TBB_VERSION_MAJOR} EQUAL 2020))
             set(TBB_GREATER_EQUAL_2020 1)
         else()
@@ -25,7 +19,6 @@
         # all definitions and link requisites will go via imported targets:
         # tbb & tbbmalloc
         list(APPEND GTSAM_ADDITIONAL_LIBRARIES tbb tbbmalloc)
->>>>>>> 3097d6a7
     else()
         set(GTSAM_USE_TBB 0)  # This will go into config.h
     endif()
