project(GTSAM CXX C)
cmake_minimum_required(VERSION 3.0)

# new feature to Cmake Version > 2.8.12
# Mac ONLY. Define Relative Path on Mac OS
if(NOT DEFINED CMAKE_MACOSX_RPATH)
  set(CMAKE_MACOSX_RPATH 0)
endif()

# Set the version number for the library
set (GTSAM_VERSION_MAJOR 4)
set (GTSAM_VERSION_MINOR 1)
set (GTSAM_VERSION_PATCH 0)
math (EXPR GTSAM_VERSION_NUMERIC "10000 * ${GTSAM_VERSION_MAJOR} + 100 * ${GTSAM_VERSION_MINOR} + ${GTSAM_VERSION_PATCH}")
set (GTSAM_VERSION_STRING "${GTSAM_VERSION_MAJOR}.${GTSAM_VERSION_MINOR}.${GTSAM_VERSION_PATCH}")

set (CMAKE_PROJECT_VERSION ${GTSAM_VERSION_STRING})
set (CMAKE_PROJECT_VERSION_MAJOR ${GTSAM_VERSION_MAJOR})
set (CMAKE_PROJECT_VERSION_MINOR ${GTSAM_VERSION_MINOR})
set (CMAKE_PROJECT_VERSION_PATCH ${GTSAM_VERSION_PATCH})

###############################################################################
# Gather information, perform checks, set defaults

set(CMAKE_MODULE_PATH "${CMAKE_MODULE_PATH}" "${CMAKE_CURRENT_SOURCE_DIR}/cmake")
include(GtsamMakeConfigFile)
include(GNUInstallDirs)

# Load build type flags and default to Debug mode
include(GtsamBuildTypes)

# Use macros for creating tests/timing scripts
include(GtsamTesting)
include(GtsamPrinting)

# guard against in-source builds
if(${CMAKE_SOURCE_DIR} STREQUAL ${CMAKE_BINARY_DIR})
  message(FATAL_ERROR "In-source builds not allowed. Please make a new directory (called a build directory) and run CMake from there. You may need to remove CMakeCache.txt. ")
endif()

<<<<<<< HEAD
# See whether gtsam_unstable is available (it will be present only if we're using a git checkout)
if(EXISTS "${PROJECT_SOURCE_DIR}/gtsam_unstable" AND IS_DIRECTORY "${PROJECT_SOURCE_DIR}/gtsam_unstable")
    set(GTSAM_UNSTABLE_AVAILABLE 1)
else()
    set(GTSAM_UNSTABLE_AVAILABLE 0)
endif()

# ----------------------------------------------------------------------------
#   Uninstall target, for "make uninstall"
# ----------------------------------------------------------------------------
configure_file(
  "${CMAKE_CURRENT_SOURCE_DIR}/cmake/cmake_uninstall.cmake.in"
  "${CMAKE_CURRENT_BINARY_DIR}/cmake_uninstall.cmake"
  IMMEDIATE @ONLY)

add_custom_target(uninstall
  "${CMAKE_COMMAND}" -P "${CMAKE_CURRENT_BINARY_DIR}/cmake_uninstall.cmake")


###############################################################################
# Set up options

# Configurable Options
if(GTSAM_UNSTABLE_AVAILABLE)
    option(GTSAM_BUILD_UNSTABLE              "Enable/Disable libgtsam_unstable"          ON)
    option(GTSAM_UNSTABLE_BUILD_PYTHON       "Enable/Disable Python wrapper for libgtsam_unstable" ON)
    option(GTSAM_UNSTABLE_INSTALL_MATLAB_TOOLBOX "Enable/Disable MATLAB wrapper for libgtsam_unstable" OFF)
endif()
option(BUILD_SHARED_LIBS                 "Build shared gtsam library, instead of static" ON)
option(GTSAM_USE_QUATERNIONS             "Enable/Disable using an internal Quaternion representation for rotations instead of rotation matrices. If enable, Rot3::EXPMAP is enforced by default." OFF)
option(GTSAM_POSE3_EXPMAP                "Enable/Disable using Pose3::EXPMAP as the default mode. If disabled, Pose3::FIRST_ORDER will be used." ON)
option(GTSAM_ROT3_EXPMAP                 "Ignore if GTSAM_USE_QUATERNIONS is OFF (Rot3::EXPMAP by default). Otherwise, enable Rot3::EXPMAP, or if disabled, use Rot3::CAYLEY." ON)
option(GTSAM_ENABLE_CONSISTENCY_CHECKS   "Enable/Disable expensive consistency checks"       OFF)
option(GTSAM_WITH_TBB                    "Use Intel Threaded Building Blocks (TBB) if available" ON)
option(GTSAM_WITH_EIGEN_MKL              "Eigen will use Intel MKL if available" OFF)
option(GTSAM_WITH_EIGEN_MKL_OPENMP       "Eigen, when using Intel MKL, will also use OpenMP for multithreading if available" OFF)
option(GTSAM_THROW_CHEIRALITY_EXCEPTION  "Throw exception when a triangulated point is behind a camera" ON)
option(GTSAM_BUILD_PYTHON                "Enable/Disable building & installation of Python module with pybind11" OFF)
option(GTSAM_INSTALL_MATLAB_TOOLBOX      "Enable/Disable installation of matlab toolbox"  OFF)
option(GTSAM_ALLOW_DEPRECATED_SINCE_V41  "Allow use of methods/functions deprecated in GTSAM 4.1" ON)
option(GTSAM_SUPPORT_NESTED_DISSECTION   "Support Metis-based nested dissection" ON)
option(GTSAM_TANGENT_PREINTEGRATION      "Use new ImuFactor with integration on tangent space" ON)
if(NOT MSVC AND NOT XCODE_VERSION)
    option(GTSAM_BUILD_WITH_CCACHE           "Use ccache compiler cache" ON)
endif()

if(NOT MSVC AND NOT XCODE_VERSION)
  # Set the build type to upper case for downstream use
  string(TOUPPER "${CMAKE_BUILD_TYPE}" CMAKE_BUILD_TYPE_UPPER)

  # Set the GTSAM_BUILD_TAG variable.
  # If build type is Release, set to blank (""), else set to the build type.
  if(${CMAKE_BUILD_TYPE_UPPER} STREQUAL "RELEASE")
   set(GTSAM_BUILD_TAG "") # Don't create release mode tag on installed directory
  else()
   set(GTSAM_BUILD_TAG "${CMAKE_BUILD_TYPE}")
  endif()
endif()


# Check / set dependent variables for MATLAB wrapper
if(GTSAM_INSTALL_MATLAB_TOOLBOX)
    find_package(Matlab COMPONENTS MEX_COMPILER REQUIRED)
    if(NOT Matlab_MEX_COMPILER)
        message(FATAL_ERROR "Cannot find MEX compiler binary. Please check your Matlab installation and ensure MEX in installed as well.")
    endif()

    if(GTSAM_BUILD_TYPE_POSTFIXES)
        set(CURRENT_POSTFIX ${CMAKE_${CMAKE_BUILD_TYPE_UPPER}_POSTFIX})
    endif()

    if(NOT BUILD_SHARED_LIBS)
        message(FATAL_ERROR "GTSAM_INSTALL_MATLAB_TOOLBOX and BUILD_SHARED_LIBS=OFF. The MATLAB wrapper cannot be compiled with a static GTSAM library because mex modules are themselves shared libraries.  If you want a self-contained mex module, enable GTSAM_MEX_BUILD_STATIC_MODULE instead of BUILD_SHARED_LIBS=OFF.")
    endif()
endif()


set(GTSAM_PYTHON_VERSION "Default" CACHE STRING "The version of Python to build the wrappers against.")

if(GTSAM_BUILD_PYTHON)
    # Get info about the Python3 interpreter
    # https://cmake.org/cmake/help/latest/module/FindPython3.html#module:FindPython3
    find_package(Python3 COMPONENTS Interpreter Development)

    if(NOT ${Python3_FOUND})
        message(FATAL_ERROR "Cannot find Python3 interpreter. Please install Python >= 3.6.")
    endif()
=======
include(cmake/HandleBoost.cmake)            # Boost
include(cmake/HandleCCache.cmake)           # ccache
include(cmake/HandleCPack.cmake)            # CPack
include(cmake/HandleEigen.cmake)            # Eigen3
include(cmake/HandleGeneralOptions.cmake)  # CMake build options
include(cmake/HandleMKL.cmake)              # MKL
include(cmake/HandleOpenMP.cmake)           # OpenMP
include(cmake/HandlePerfTools.cmake)        # Google perftools
include(cmake/HandlePython.cmake)           # Python options and commands
include(cmake/HandleTBB.cmake)              # TBB
include(cmake/HandleUninstall.cmake)        # for "make uninstall"
>>>>>>> 653c69fc

include(cmake/HandleAllocators.cmake)       # Must be after tbb, pertools

include(cmake/HandleGlobalBuildFlags.cmake) # Build flags

###############################################################################
# Add components

# Build CppUnitLite
add_subdirectory(CppUnitLite)

# This is the new wrapper
if(GTSAM_BUILD_PYTHON)
    list(APPEND CMAKE_MODULE_PATH "${CMAKE_CURRENT_LIST_DIR}/wrap/cmake")
    add_subdirectory(python)
endif()

# Build GTSAM library
add_subdirectory(gtsam)

# Build Tests
add_subdirectory(tests)

# Build examples
add_subdirectory(examples)

# Build timing
add_subdirectory(timing)

# Build gtsam_unstable
if (GTSAM_BUILD_UNSTABLE)
    add_subdirectory(gtsam_unstable)
endif()

# Matlab toolbox
if (GTSAM_INSTALL_MATLAB_TOOLBOX)
    add_subdirectory(matlab)
endif()

# Install config and export files
GtsamMakeConfigFile(GTSAM "${CMAKE_CURRENT_SOURCE_DIR}/gtsam_extra.cmake.in")
export(TARGETS ${GTSAM_EXPORTED_TARGETS} FILE GTSAM-exports.cmake)

# Check for doxygen availability - optional dependency
find_package(Doxygen)

# Doxygen documentation - enabling options in subfolder
if (DOXYGEN_FOUND)
    add_subdirectory(doc)
endif()

# CMake Tools
add_subdirectory(cmake)

# Print configuration variables
include(cmake/HandlePrintConfiguration.cmake)

# Print warnings at the end
include(cmake/HandleFinalChecks.cmake)

# Include CPack *after* all flags
include(CPack)<|MERGE_RESOLUTION|>--- conflicted
+++ resolved
@@ -38,95 +38,6 @@
   message(FATAL_ERROR "In-source builds not allowed. Please make a new directory (called a build directory) and run CMake from there. You may need to remove CMakeCache.txt. ")
 endif()
 
-<<<<<<< HEAD
-# See whether gtsam_unstable is available (it will be present only if we're using a git checkout)
-if(EXISTS "${PROJECT_SOURCE_DIR}/gtsam_unstable" AND IS_DIRECTORY "${PROJECT_SOURCE_DIR}/gtsam_unstable")
-    set(GTSAM_UNSTABLE_AVAILABLE 1)
-else()
-    set(GTSAM_UNSTABLE_AVAILABLE 0)
-endif()
-
-# ----------------------------------------------------------------------------
-#   Uninstall target, for "make uninstall"
-# ----------------------------------------------------------------------------
-configure_file(
-  "${CMAKE_CURRENT_SOURCE_DIR}/cmake/cmake_uninstall.cmake.in"
-  "${CMAKE_CURRENT_BINARY_DIR}/cmake_uninstall.cmake"
-  IMMEDIATE @ONLY)
-
-add_custom_target(uninstall
-  "${CMAKE_COMMAND}" -P "${CMAKE_CURRENT_BINARY_DIR}/cmake_uninstall.cmake")
-
-
-###############################################################################
-# Set up options
-
-# Configurable Options
-if(GTSAM_UNSTABLE_AVAILABLE)
-    option(GTSAM_BUILD_UNSTABLE              "Enable/Disable libgtsam_unstable"          ON)
-    option(GTSAM_UNSTABLE_BUILD_PYTHON       "Enable/Disable Python wrapper for libgtsam_unstable" ON)
-    option(GTSAM_UNSTABLE_INSTALL_MATLAB_TOOLBOX "Enable/Disable MATLAB wrapper for libgtsam_unstable" OFF)
-endif()
-option(BUILD_SHARED_LIBS                 "Build shared gtsam library, instead of static" ON)
-option(GTSAM_USE_QUATERNIONS             "Enable/Disable using an internal Quaternion representation for rotations instead of rotation matrices. If enable, Rot3::EXPMAP is enforced by default." OFF)
-option(GTSAM_POSE3_EXPMAP                "Enable/Disable using Pose3::EXPMAP as the default mode. If disabled, Pose3::FIRST_ORDER will be used." ON)
-option(GTSAM_ROT3_EXPMAP                 "Ignore if GTSAM_USE_QUATERNIONS is OFF (Rot3::EXPMAP by default). Otherwise, enable Rot3::EXPMAP, or if disabled, use Rot3::CAYLEY." ON)
-option(GTSAM_ENABLE_CONSISTENCY_CHECKS   "Enable/Disable expensive consistency checks"       OFF)
-option(GTSAM_WITH_TBB                    "Use Intel Threaded Building Blocks (TBB) if available" ON)
-option(GTSAM_WITH_EIGEN_MKL              "Eigen will use Intel MKL if available" OFF)
-option(GTSAM_WITH_EIGEN_MKL_OPENMP       "Eigen, when using Intel MKL, will also use OpenMP for multithreading if available" OFF)
-option(GTSAM_THROW_CHEIRALITY_EXCEPTION  "Throw exception when a triangulated point is behind a camera" ON)
-option(GTSAM_BUILD_PYTHON                "Enable/Disable building & installation of Python module with pybind11" OFF)
-option(GTSAM_INSTALL_MATLAB_TOOLBOX      "Enable/Disable installation of matlab toolbox"  OFF)
-option(GTSAM_ALLOW_DEPRECATED_SINCE_V41  "Allow use of methods/functions deprecated in GTSAM 4.1" ON)
-option(GTSAM_SUPPORT_NESTED_DISSECTION   "Support Metis-based nested dissection" ON)
-option(GTSAM_TANGENT_PREINTEGRATION      "Use new ImuFactor with integration on tangent space" ON)
-if(NOT MSVC AND NOT XCODE_VERSION)
-    option(GTSAM_BUILD_WITH_CCACHE           "Use ccache compiler cache" ON)
-endif()
-
-if(NOT MSVC AND NOT XCODE_VERSION)
-  # Set the build type to upper case for downstream use
-  string(TOUPPER "${CMAKE_BUILD_TYPE}" CMAKE_BUILD_TYPE_UPPER)
-
-  # Set the GTSAM_BUILD_TAG variable.
-  # If build type is Release, set to blank (""), else set to the build type.
-  if(${CMAKE_BUILD_TYPE_UPPER} STREQUAL "RELEASE")
-   set(GTSAM_BUILD_TAG "") # Don't create release mode tag on installed directory
-  else()
-   set(GTSAM_BUILD_TAG "${CMAKE_BUILD_TYPE}")
-  endif()
-endif()
-
-
-# Check / set dependent variables for MATLAB wrapper
-if(GTSAM_INSTALL_MATLAB_TOOLBOX)
-    find_package(Matlab COMPONENTS MEX_COMPILER REQUIRED)
-    if(NOT Matlab_MEX_COMPILER)
-        message(FATAL_ERROR "Cannot find MEX compiler binary. Please check your Matlab installation and ensure MEX in installed as well.")
-    endif()
-
-    if(GTSAM_BUILD_TYPE_POSTFIXES)
-        set(CURRENT_POSTFIX ${CMAKE_${CMAKE_BUILD_TYPE_UPPER}_POSTFIX})
-    endif()
-
-    if(NOT BUILD_SHARED_LIBS)
-        message(FATAL_ERROR "GTSAM_INSTALL_MATLAB_TOOLBOX and BUILD_SHARED_LIBS=OFF. The MATLAB wrapper cannot be compiled with a static GTSAM library because mex modules are themselves shared libraries.  If you want a self-contained mex module, enable GTSAM_MEX_BUILD_STATIC_MODULE instead of BUILD_SHARED_LIBS=OFF.")
-    endif()
-endif()
-
-
-set(GTSAM_PYTHON_VERSION "Default" CACHE STRING "The version of Python to build the wrappers against.")
-
-if(GTSAM_BUILD_PYTHON)
-    # Get info about the Python3 interpreter
-    # https://cmake.org/cmake/help/latest/module/FindPython3.html#module:FindPython3
-    find_package(Python3 COMPONENTS Interpreter Development)
-
-    if(NOT ${Python3_FOUND})
-        message(FATAL_ERROR "Cannot find Python3 interpreter. Please install Python >= 3.6.")
-    endif()
-=======
 include(cmake/HandleBoost.cmake)            # Boost
 include(cmake/HandleCCache.cmake)           # ccache
 include(cmake/HandleCPack.cmake)            # CPack
@@ -138,7 +49,6 @@
 include(cmake/HandlePython.cmake)           # Python options and commands
 include(cmake/HandleTBB.cmake)              # TBB
 include(cmake/HandleUninstall.cmake)        # for "make uninstall"
->>>>>>> 653c69fc
 
 include(cmake/HandleAllocators.cmake)       # Must be after tbb, pertools
 
