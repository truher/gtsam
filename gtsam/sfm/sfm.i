//*************************************************************************
// sfm
//*************************************************************************

namespace gtsam {

#include <gtsam/nonlinear/NonlinearFactorGraph.h>
#include <gtsam/nonlinear/Values.h>
#include <gtsam/sfm/SfmTrack.h>
class SfmTrack {
  SfmTrack();
  SfmTrack(const gtsam::Point3& pt);
  const Point3& point3() const;
  
  Point3 p;

  double r;
  double g;
  double b;

  std::vector<pair<size_t, gtsam::Point2>> measurements;

  size_t numberMeasurements() const;
  pair<size_t, gtsam::Point2> measurement(size_t idx) const;
  pair<size_t, size_t> siftIndex(size_t idx) const;
  void addMeasurement(size_t idx, const gtsam::Point2& m);

  // enabling serialization functionality
  void serialize() const;

  // enabling function to compare objects
  bool equals(const gtsam::SfmTrack& expected, double tol) const;
};

#include <gtsam/sfm/SfmData.h>
class SfmData {
  SfmData();
  static gtsam::SfmData FromBundlerFile(string filename);
  static gtsam::SfmData FromBalFile(string filename);

  std::vector<gtsam::SfmTrack>& trackList() const;
  std::vector<gtsam::PinholeCamera<gtsam::Cal3Bundler>>& cameraList() const;

  void addTrack(const gtsam::SfmTrack& t);
  void addCamera(const gtsam::SfmCamera& cam);
  size_t numberTracks() const;
  size_t numberCameras() const;
  gtsam::SfmTrack& track(size_t idx) const;
  gtsam::PinholeCamera<gtsam::Cal3Bundler>& camera(size_t idx) const;

  gtsam::NonlinearFactorGraph generalSfmFactors(
      const gtsam::SharedNoiseModel& model =
          gtsam::noiseModel::Isotropic::Sigma(2, 1.0)) const;
  gtsam::NonlinearFactorGraph sfmFactorGraph(
      const gtsam::SharedNoiseModel& model =
          gtsam::noiseModel::Isotropic::Sigma(2, 1.0),
      size_t fixedCamera = 0, size_t fixedPoint = 0) const;

  // enabling serialization functionality
  void serialize() const;

  // enabling function to compare objects
  bool equals(const gtsam::SfmData& expected, double tol) const;
};

gtsam::SfmData readBal(string filename);
bool writeBAL(string filename, gtsam::SfmData& data);
gtsam::Values initialCamerasEstimate(const gtsam::SfmData& db);
gtsam::Values initialCamerasAndPointsEstimate(const gtsam::SfmData& db);

#include <gtsam/sfm/ShonanFactor.h>

virtual class ShonanFactor3 : gtsam::NoiseModelFactor {
  ShonanFactor3(size_t key1, size_t key2, const gtsam::Rot3& R12, size_t p);
  ShonanFactor3(size_t key1, size_t key2, const gtsam::Rot3& R12, size_t p,
                gtsam::noiseModel::Base* model);
  Vector evaluateError(const gtsam::SOn& Q1, const gtsam::SOn& Q2);
};

#include <gtsam/sfm/BinaryMeasurement.h>
template <T>
class BinaryMeasurement {
  BinaryMeasurement(size_t key1, size_t key2, const T& measured,
                    const gtsam::noiseModel::Base* model);
  size_t key1() const;
  size_t key2() const;
  T measured() const;
  gtsam::noiseModel::Base* noiseModel() const;
};

typedef gtsam::BinaryMeasurement<gtsam::Unit3> BinaryMeasurementUnit3;
typedef gtsam::BinaryMeasurement<gtsam::Rot3> BinaryMeasurementRot3;
typedef gtsam::BinaryMeasurement<gtsam::Point3> BinaryMeasurementPoint3;

<<<<<<< HEAD
=======
class BinaryMeasurementsUnit3 {
  BinaryMeasurementsUnit3();
  size_t size() const;
  gtsam::BinaryMeasurement<gtsam::Unit3> at(size_t idx) const;
  void push_back(const gtsam::BinaryMeasurement<gtsam::Unit3>& measurement);
};

class BinaryMeasurementsPoint3 {
  BinaryMeasurementsPoint3();
  size_t size() const;
  gtsam::BinaryMeasurement<gtsam::Point3> at(size_t idx) const;
  void push_back(const gtsam::BinaryMeasurement<gtsam::Point3>& measurement);
};

class BinaryMeasurementsRot3 {
  BinaryMeasurementsRot3();
  size_t size() const;
  gtsam::BinaryMeasurement<gtsam::Rot3> at(size_t idx) const;
  void push_back(const gtsam::BinaryMeasurement<gtsam::Rot3>& measurement);
};

>>>>>>> b1f441de
#include <gtsam/sfm/ShonanAveraging.h>

// TODO(frank): copy/pasta below until we have integer template paremeters in
// wrap!

class ShonanAveragingParameters2 {
  ShonanAveragingParameters2(const gtsam::LevenbergMarquardtParams& lm);
  ShonanAveragingParameters2(const gtsam::LevenbergMarquardtParams& lm,
                             string method);
  gtsam::LevenbergMarquardtParams getLMParams() const;
  void setOptimalityThreshold(double value);
  double getOptimalityThreshold() const;
  void setAnchor(size_t index, const gtsam::Rot2& value);
  pair<size_t, gtsam::Rot2> getAnchor();
  void setAnchorWeight(double value);
  double getAnchorWeight() const;
  void setKarcherWeight(double value);
  double getKarcherWeight() const;
  void setGaugesWeight(double value);
  double getGaugesWeight() const;
  void setUseHuber(bool value);
  bool getUseHuber() const;
  void setCertifyOptimality(bool value);
  bool getCertifyOptimality() const;
};

class ShonanAveragingParameters3 {
  ShonanAveragingParameters3(const gtsam::LevenbergMarquardtParams& lm);
  ShonanAveragingParameters3(const gtsam::LevenbergMarquardtParams& lm,
                             string method);
  gtsam::LevenbergMarquardtParams getLMParams() const;
  void setOptimalityThreshold(double value);
  double getOptimalityThreshold() const;
  void setAnchor(size_t index, const gtsam::Rot3& value);
  pair<size_t, gtsam::Rot3> getAnchor();
  void setAnchorWeight(double value);
  double getAnchorWeight() const;
  void setKarcherWeight(double value);
  double getKarcherWeight() const;
  void setGaugesWeight(double value);
  double getGaugesWeight() const;
  void setUseHuber(bool value);
  bool getUseHuber() const;
  void setCertifyOptimality(bool value);
  bool getCertifyOptimality() const;
};

class ShonanAveraging2 {
  ShonanAveraging2(string g2oFile);
  ShonanAveraging2(string g2oFile,
                   const gtsam::ShonanAveragingParameters2& parameters);
  ShonanAveraging2(const gtsam::BetweenFactorPose2s& factors,
                   const gtsam::ShonanAveragingParameters2& parameters);

  // Query properties
  size_t nrUnknowns() const;
  size_t numberMeasurements() const;
  gtsam::Rot2 measured(size_t i);
  gtsam::KeyVector keys(size_t i);

  // Matrix API (advanced use, debugging)
  Matrix denseD() const;
  Matrix denseQ() const;
  Matrix denseL() const;
  // Matrix computeLambda_(Matrix S) const;
  Matrix computeLambda_(const gtsam::Values& values) const;
  Matrix computeA_(const gtsam::Values& values) const;
  double computeMinEigenValue(const gtsam::Values& values) const;
  gtsam::Values initializeWithDescent(size_t p, const gtsam::Values& values,
                                      const Vector& minEigenVector,
                                      double minEigenValue) const;

  // Advanced API
  gtsam::NonlinearFactorGraph buildGraphAt(size_t p) const;
  gtsam::Values initializeRandomlyAt(size_t p) const;
  double costAt(size_t p, const gtsam::Values& values) const;
  pair<double, Vector> computeMinEigenVector(const gtsam::Values& values) const;
  bool checkOptimality(const gtsam::Values& values) const;
  gtsam::LevenbergMarquardtOptimizer* createOptimizerAt(
      size_t p, const gtsam::Values& initial);
  // gtsam::Values tryOptimizingAt(size_t p) const;
  gtsam::Values tryOptimizingAt(size_t p, const gtsam::Values& initial) const;
  gtsam::Values projectFrom(size_t p, const gtsam::Values& values) const;
  gtsam::Values roundSolution(const gtsam::Values& values) const;

  // Basic API
  double cost(const gtsam::Values& values) const;
  gtsam::Values initializeRandomly() const;
  pair<gtsam::Values, double> run(const gtsam::Values& initial, size_t min_p,
                                  size_t max_p) const;
};

class ShonanAveraging3 {
  ShonanAveraging3(
      const std::vector<gtsam::BinaryMeasurement<gtsam::Rot3>>& measurements,
      const gtsam::ShonanAveragingParameters3& parameters =
          gtsam::ShonanAveragingParameters3());
  ShonanAveraging3(string g2oFile);
  ShonanAveraging3(string g2oFile,
                   const gtsam::ShonanAveragingParameters3& parameters);

  // TODO(frank): deprecate once we land pybind wrapper
  ShonanAveraging3(const gtsam::BetweenFactorPose3s& factors);
  ShonanAveraging3(const gtsam::BetweenFactorPose3s& factors,
                   const gtsam::ShonanAveragingParameters3& parameters);

  // Query properties
  size_t nrUnknowns() const;
  size_t numberMeasurements() const;
  gtsam::Rot3 measured(size_t i);
  gtsam::KeyVector keys(size_t i);

  // Matrix API (advanced use, debugging)
  Matrix denseD() const;
  Matrix denseQ() const;
  Matrix denseL() const;
  // Matrix computeLambda_(Matrix S) const;
  Matrix computeLambda_(const gtsam::Values& values) const;
  Matrix computeA_(const gtsam::Values& values) const;
  double computeMinEigenValue(const gtsam::Values& values) const;
  gtsam::Values initializeWithDescent(size_t p, const gtsam::Values& values,
                                      const Vector& minEigenVector,
                                      double minEigenValue) const;

  // Advanced API
  gtsam::NonlinearFactorGraph buildGraphAt(size_t p) const;
  gtsam::Values initializeRandomlyAt(size_t p) const;
  double costAt(size_t p, const gtsam::Values& values) const;
  pair<double, Vector> computeMinEigenVector(const gtsam::Values& values) const;
  bool checkOptimality(const gtsam::Values& values) const;
  gtsam::LevenbergMarquardtOptimizer* createOptimizerAt(
      size_t p, const gtsam::Values& initial);
  // gtsam::Values tryOptimizingAt(size_t p) const;
  gtsam::Values tryOptimizingAt(size_t p, const gtsam::Values& initial) const;
  gtsam::Values projectFrom(size_t p, const gtsam::Values& values) const;
  gtsam::Values roundSolution(const gtsam::Values& values) const;

  // Basic API
  double cost(const gtsam::Values& values) const;
  gtsam::Values initializeRandomly() const;
  pair<gtsam::Values, double> run(const gtsam::Values& initial, size_t min_p,
                                  size_t max_p) const;
};

#include <gtsam/sfm/MFAS.h>


class MFAS {
  MFAS(const gtsam::BinaryMeasurementsUnit3& relativeTranslations,
       const gtsam::Unit3& projectionDirection);

  gtsam::KeyPairDoubleMap computeOutlierWeights() const;
  gtsam::KeyVector computeOrdering() const;
};

#include <gtsam/sfm/TranslationRecovery.h>

class TranslationRecovery {
  TranslationRecovery(const gtsam::LevenbergMarquardtParams& lmParams);
  TranslationRecovery();  // default params.
  void addPrior(const gtsam::BinaryMeasurementsUnit3& relativeTranslations,
                const double scale,
                const gtsam::BinaryMeasurementsPoint3& betweenTranslations,
                gtsam::NonlinearFactorGraph @graph,
                const gtsam::SharedNoiseModel& priorNoiseModel) const;
  void addPrior(const gtsam::BinaryMeasurementsUnit3& relativeTranslations,
                const double scale,
                const gtsam::BinaryMeasurementsPoint3& betweenTranslations,
                gtsam::NonlinearFactorGraph @graph) const;
  gtsam::NonlinearFactorGraph buildGraph(
      const gtsam::BinaryMeasurementsUnit3& relativeTranslations) const;
  gtsam::Values run(const gtsam::BinaryMeasurementsUnit3& relativeTranslations,
                    const double scale,
                    const gtsam::BinaryMeasurementsPoint3& betweenTranslations,
                    const gtsam::Values& initialValues) const;
  // default random initial values
  gtsam::Values run(
      const gtsam::BinaryMeasurementsUnit3& relativeTranslations,
      const double scale,
      const gtsam::BinaryMeasurementsPoint3& betweenTranslations) const;
  // default empty betweenTranslations
  gtsam::Values run(const gtsam::BinaryMeasurementsUnit3& relativeTranslations,
                    const double scale) const;
  // default scale = 1.0, empty betweenTranslations
  gtsam::Values run(
      const gtsam::BinaryMeasurementsUnit3& relativeTranslations) const;
};

}  // namespace gtsam<|MERGE_RESOLUTION|>--- conflicted
+++ resolved
@@ -92,30 +92,7 @@
 typedef gtsam::BinaryMeasurement<gtsam::Rot3> BinaryMeasurementRot3;
 typedef gtsam::BinaryMeasurement<gtsam::Point3> BinaryMeasurementPoint3;
 
-<<<<<<< HEAD
-=======
-class BinaryMeasurementsUnit3 {
-  BinaryMeasurementsUnit3();
-  size_t size() const;
-  gtsam::BinaryMeasurement<gtsam::Unit3> at(size_t idx) const;
-  void push_back(const gtsam::BinaryMeasurement<gtsam::Unit3>& measurement);
-};
-
-class BinaryMeasurementsPoint3 {
-  BinaryMeasurementsPoint3();
-  size_t size() const;
-  gtsam::BinaryMeasurement<gtsam::Point3> at(size_t idx) const;
-  void push_back(const gtsam::BinaryMeasurement<gtsam::Point3>& measurement);
-};
-
-class BinaryMeasurementsRot3 {
-  BinaryMeasurementsRot3();
-  size_t size() const;
-  gtsam::BinaryMeasurement<gtsam::Rot3> at(size_t idx) const;
-  void push_back(const gtsam::BinaryMeasurement<gtsam::Rot3>& measurement);
-};
-
->>>>>>> b1f441de
+#include <gtsam/slam/dataset.h>
 #include <gtsam/sfm/ShonanAveraging.h>
 
 // TODO(frank): copy/pasta below until we have integer template paremeters in
@@ -296,12 +273,9 @@
       const gtsam::BinaryMeasurementsUnit3& relativeTranslations,
       const double scale,
       const gtsam::BinaryMeasurementsPoint3& betweenTranslations) const;
-  // default empty betweenTranslations
+  // default scale = 1.0, empty betweenTranslations
   gtsam::Values run(const gtsam::BinaryMeasurementsUnit3& relativeTranslations,
-                    const double scale) const;
-  // default scale = 1.0, empty betweenTranslations
-  gtsam::Values run(
-      const gtsam::BinaryMeasurementsUnit3& relativeTranslations) const;
+                    const double scale = 1.0) const;
 };
 
 }  // namespace gtsam