--- conflicted
+++ resolved
@@ -38,74 +38,9 @@
 
   /// Typedef for a PointKey with Point2 data and 'l' symbol
   typedef TypedSymbol<Point2, 'l'> PointKey;
-
-<<<<<<< HEAD
-  /// Typedef for Values structure with PoseKey type
-  typedef Values<PoseKey> PoseValues;
-
-  /// Typedef for Values structure with PointKey type
-  typedef Values<PointKey> PointValues;
-
-  /// Values class, inherited from TupleValues2, using PoseKeys and PointKeys
-  struct Values: public TupleValues2<PoseValues, PointValues> {
-
-    /// Default constructor
-    Values() {}
-
-    /// Copy constructor
-    Values(const TupleValues2<PoseValues, PointValues>& values) :
-      TupleValues2<PoseValues, PointValues>(values) {
-    }
-
-    /// Copy constructor
-    Values(const TupleValues2<PoseValues, PointValues>::Base& values) :
-      TupleValues2<PoseValues, PointValues>(values) {
-    }
-
-    /// From sub-values
-    Values(const PoseValues& poses, const PointValues& points) :
-      TupleValues2<PoseValues, PointValues>(poses, points) {
-    }
-
-    // Convenience for MATLAB wrapper, which does not allow for identically named methods
-
-    /// get a pose
-    Pose2 pose(int key) const {	return (*this)[PoseKey(key)]; }
-
-    /// get a point
-    Point2 point(int key) const {	return (*this)[PointKey(key)]; }
-
-    /// insert a pose
-    void insertPose(int key, const Pose2& pose) {insert(PoseKey(key), pose); }
-
-    /// insert a point
-    void insertPoint(int key, const Point2& point) {insert(PointKey(key), point); }
-  };
-
   /**
    * List of typedefs for factors
    */
-
-  /// A hard constraint for PoseKeys to enforce particular values
-  typedef NonlinearEquality<Values, PoseKey> Constraint;
-  /// A prior factor to bias the value of a PoseKey
-  typedef PriorFactor<Values, PoseKey> Prior;
-  /// A factor between two PoseKeys set with a Pose2
-  typedef BetweenFactor<Values, PoseKey> Odometry;
-  /// A factor between a PoseKey and a PointKey to express difference in rotation (set with a Rot2)
-  typedef BearingFactor<Values, PoseKey, PointKey> Bearing;
-  /// A factor between a PoseKey and a PointKey to express distance between them (set with a double)
-  typedef RangeFactor<Values, PoseKey, PointKey> Range;
-  /// A factor between a PoseKey and a PointKey to express difference in rotation and location
-  typedef BearingRangeFactor<Values, PoseKey, PointKey> BearingRange;
-
-  /// Creates a NonlinearFactorGraph with the Values type
-  struct Graph: public NonlinearFactorGraph<Values> {
-=======
-		/**
-		 * List of typedefs for factors
-		 */
-
 		/// A hard constraint for PoseKeys to enforce particular values
 		typedef NonlinearEquality<PoseKey> Constraint;
 		/// A prior factor to bias the value of a PoseKey
@@ -121,64 +56,45 @@
 
 		/// Creates a NonlinearFactorGraph with the Values type
 		struct Graph: public NonlinearFactorGraph {
->>>>>>> 4b2b9d81
 
-    /// Default constructor for a NonlinearFactorGraph
-    Graph(){}
+		  /// Default constructor for a NonlinearFactorGraph
+		  Graph(){}
 
-<<<<<<< HEAD
-    /// Creates a NonlinearFactorGraph based on another NonlinearFactorGraph
-    Graph(const NonlinearFactorGraph<Values>& graph);
-=======
-			/// Creates a NonlinearFactorGraph based on another NonlinearFactorGraph
-			Graph(const NonlinearFactorGraph& graph);
->>>>>>> 4b2b9d81
+		  /// Creates a NonlinearFactorGraph based on another NonlinearFactorGraph
+		  Graph(const NonlinearFactorGraph& graph);
 
-    /// Biases the value of PoseKey key with Pose2 p given a noise model
-    void addPrior(const PoseKey& key, const Pose2& pose, const SharedNoiseModel& noiseModel);
+		  /// Biases the value of PoseKey key with Pose2 p given a noise model
+		  void addPrior(const PoseKey& key, const Pose2& pose, const SharedNoiseModel& noiseModel);
 
-    /// Creates a hard constraint to enforce Pose2 p for PoseKey poseKey's value
-    void addPoseConstraint(const PoseKey& poseKey, const Pose2& pose);
+		  /// Creates a hard constraint to enforce Pose2 p for PoseKey poseKey's value
+		  void addPoseConstraint(const PoseKey& poseKey, const Pose2& pose);
 
-    /// Creates a factor with a Pose2 between PoseKeys poseKey and pointKey (poseKey.e. an odometry measurement)
-    void addOdometry(const PoseKey& poseKey, const PoseKey& pointKey, const Pose2& odometry,
-        const SharedNoiseModel& model);
+		  /// Creates a factor with a Pose2 between PoseKeys poseKey and pointKey (poseKey.e. an odometry measurement)
+		  void addOdometry(const PoseKey& poseKey, const PoseKey& pointKey, const Pose2& odometry,
+		      const SharedNoiseModel& model);
 
-    /// Creates a factor with a Rot2 between a PoseKey poseKey and PointKey pointKey for difference in rotation
-    void addBearing(const PoseKey& poseKey, const PointKey& pointKey, const Rot2& bearing,
-        const SharedNoiseModel& model);
+		  /// Creates a factor with a Rot2 between a PoseKey poseKey and PointKey pointKey for difference in rotation
+		  void addBearing(const PoseKey& poseKey, const PointKey& pointKey, const Rot2& bearing,
+		      const SharedNoiseModel& model);
 
-    /// Creates a factor with a Rot2 between a PoseKey poseKey and PointKey pointKey for difference in location
-    void addRange(const PoseKey& poseKey, const PointKey& pointKey, double range,
-        const SharedNoiseModel& model);
+		  /// Creates a factor with a Rot2 between a PoseKey poseKey and PointKey pointKey for difference in location
+		  void addRange(const PoseKey& poseKey, const PointKey& pointKey, double range,
+		      const SharedNoiseModel& model);
 
-    /// Creates a factor with a Rot2 between a PoseKey poseKey and PointKey pointKey for difference in rotation and location
-    void addBearingRange(const PoseKey& poseKey, const PointKey& pointKey,
-        const Rot2& bearing, double range, const SharedNoiseModel& model);
+		  /// Creates a factor with a Rot2 between a PoseKey poseKey and PointKey pointKey for difference in rotation and location
+		  void addBearingRange(const PoseKey& poseKey, const PointKey& pointKey,
+		      const Rot2& bearing, double range, const SharedNoiseModel& model);
 
-<<<<<<< HEAD
-    /// Optimize
-    Values optimize(const Values& initialEstimate) {
-      typedef NonlinearOptimizer<Graph, Values> Optimizer;
-      return *Optimizer::optimizeLM(*this, initialEstimate,
-                  NonlinearOptimizationParameters::LAMBDA);
-    }
-  };
-
-  /// Optimizer
-  typedef NonlinearOptimizer<Graph, Values> Optimizer;
-=======
-			/// Optimize
-			Values optimize(const Values& initialEstimate) {
-				typedef NonlinearOptimizer<Graph> Optimizer;
-				return *Optimizer::optimizeLM(*this, initialEstimate,
-										NonlinearOptimizationParameters::LAMBDA);
-			}
+		  /// Optimize
+		  Values optimize(const Values& initialEstimate) {
+		    typedef NonlinearOptimizer<Graph> Optimizer;
+		    return *Optimizer::optimizeLM(*this, initialEstimate,
+		        NonlinearOptimizationParameters::LAMBDA);
+		  }
 		};
 
 		/// Optimizer
 		typedef NonlinearOptimizer<Graph> Optimizer;
->>>>>>> 4b2b9d81
 
 } // planarSLAM
 
