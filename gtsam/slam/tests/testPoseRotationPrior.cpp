--- conflicted
+++ resolved
@@ -62,24 +62,15 @@
   Pose3 pose1(rot3A, point3A);
   Pose3RotationPrior factor(poseKey, rot3C, model3);
   Matrix actH1;
-<<<<<<< HEAD
-  EXPECT(assert_equal((Vector(3) << -0.1,-0.2,-0.3), factor.evaluateError(pose1, actH1)));
-  Matrix expH1 = numericalDerivative22(evalFactorError3, factor, pose1, 1e-5);
-  EXPECT(assert_equal(expH1, actH1, tol));
-=======
 #if defined(GTSAM_ROT3_EXPMAP) || defined(GTSAM_USE_QUATERNIONS)
   EXPECT(assert_equal((Vector(3) << -0.1, -0.2,-0.3), factor.evaluateError(pose1, actH1)));
 #else
   EXPECT(assert_equal((Vector(3) << -0.1, -0.2, -0.3), factor.evaluateError(pose1, actH1),1e-2));
 #endif
+  Matrix expH1 = numericalDerivative22(evalFactorError3, factor, pose1, 1e-5);
   // the derivative is more complex, but is close to the identity for Rot3 around the origin
-  /*
-  Matrix expH1 = numericalDerivative11<LieVector,Pose3>(
-      boost::bind(evalFactorError3, factor, _1), pose1, 1e-2);
-  EXPECT(assert_equal(expH1, actH1, tol));*/
   // If not using true expmap will be close, but not exact around the origin
-
->>>>>>> c212ba09
+  // EXPECT(assert_equal(expH1, actH1, tol));
 }
 
 /* ************************************************************************* */
@@ -108,8 +99,7 @@
   Pose2RotationPrior factor(poseKey, rot2D, model1);
   Matrix actH1;
   EXPECT(assert_equal((Vector(1) << -0.02), factor.evaluateError(pose1, actH1)));
-  Matrix expH1 = numericalDerivative11<LieVector,Pose2>(
-      boost::bind(evalFactorError2, factor, _1), pose1, 1e-5);
+  Matrix expH1 = numericalDerivative22(evalFactorError2, factor, pose1, 1e-5);
   EXPECT(assert_equal(expH1, actH1, tol));
 }
 
