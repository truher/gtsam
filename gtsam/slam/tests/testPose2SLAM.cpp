--- conflicted
+++ resolved
@@ -79,26 +79,16 @@
 /* ************************************************************************* */
 // Test constraint, large displacement
 Vector f2(const Pose2& pose1, const Pose2& pose2) {
-<<<<<<< HEAD
-	Pose2 z(2,2,M_PI/2.0);
-	Pose2Factor constraint(PoseKey(1), PoseKey(2), z, covariance);
-=======
 	Pose2 z(2,2,M_PI_2);
 	Pose2Factor constraint(1, 2, z, covariance);
->>>>>>> 872c678f
 	return constraint.evaluateError(pose1, pose2);
 }
 
 TEST_UNSAFE( Pose2SLAM, constraint2 )
 {
 	// create a factor between unknown poses p1 and p2
-<<<<<<< HEAD
-	Pose2 pose1, pose2(2,2,M_PI/2.0);
-	Pose2Factor constraint(PoseKey(1), PoseKey(2), pose2, covariance);
-=======
 	Pose2 pose1, pose2(2,2,M_PI_2);
 	Pose2Factor constraint(1, 2, pose2, covariance);
->>>>>>> 872c678f
 	Matrix H1, H2;
 	Vector actual = constraint.evaluateError(pose1, pose2, H1, H2);
 
@@ -113,7 +103,7 @@
 TEST_UNSAFE( Pose2SLAM, constructor )
 {
 	// create a factor between unknown poses p1 and p2
-	Pose2 measured(2,2,M_PI/2.0);
+	Pose2 measured(2,2,M_PI_2);
 	pose2SLAM::Graph graph;
 	graph.addOdometry(1,2,measured, covariance);
 	// get the size of the graph
@@ -127,18 +117,13 @@
 TEST_UNSAFE( Pose2SLAM, linearization )
 {
 	// create a factor between unknown poses p1 and p2
-<<<<<<< HEAD
-	Pose2 measured(2,2,M_PI/2.0);
-	Pose2Factor constraint(PoseKey(1), PoseKey(2), measured, covariance);
-=======
 	Pose2 measured(2,2,M_PI_2);
 	Pose2Factor constraint(1, 2, measured, covariance);
->>>>>>> 872c678f
 	pose2SLAM::Graph graph;
 	graph.addOdometry(1,2,measured, covariance);
 
 	// Choose a linearization point
-	Pose2 p1(1.1,2,M_PI/2.0); // robot at (1.1,2) looking towards y (ground truth is at 1,2, see testPose2)
+	Pose2 p1(1.1,2,M_PI_2); // robot at (1.1,2) looking towards y (ground truth is at 1,2, see testPose2)
 	Pose2 p2(-1,4.1,M_PI);  // robot at (-1,4) looking at negative (ground truth is at 4.1,2)
 	pose2SLAM::Values config;
 	config.insert(1,p1);
@@ -173,7 +158,7 @@
 	// create a Pose graph with one equality constraint and one measurement
   pose2SLAM::Graph fg;
   fg.addPoseConstraint(0, Pose2(0,0,0));
-  fg.addOdometry(0, 1, Pose2(1,2,M_PI/2.0), covariance);
+  fg.addOdometry(0, 1, Pose2(1,2,M_PI_2), covariance);
 
   // Create initial config
   Values initial;
@@ -191,13 +176,8 @@
 
   // Check with expected config
   Values expected;
-<<<<<<< HEAD
-  expected.insert(pose2SLAM::PoseKey(0), Pose2(0,0,0));
-  expected.insert(pose2SLAM::PoseKey(1), Pose2(1,2,M_PI/2.0));
-=======
   expected.insert(0, Pose2(0,0,0));
   expected.insert(1, Pose2(1,2,M_PI_2));
->>>>>>> 872c678f
   CHECK(assert_equal(expected, actual));
 
   // Check marginals
@@ -381,17 +361,10 @@
 {
 	// expected is 4 poses tangent to circle with radius 1m
 	pose2SLAM::Values expected;
-<<<<<<< HEAD
-	expected.insert(pose2SLAM::PoseKey(0), Pose2( 1,  0,   M_PI/2.0));
-	expected.insert(pose2SLAM::PoseKey(1), Pose2( 0,  1, - M_PI  ));
-	expected.insert(pose2SLAM::PoseKey(2), Pose2(-1,  0, - M_PI/2.0));
-	expected.insert(pose2SLAM::PoseKey(3), Pose2( 0, -1,   0     ));
-=======
 	expected.insert(0, Pose2( 1,  0,   M_PI_2));
 	expected.insert(1, Pose2( 0,  1, - M_PI  ));
 	expected.insert(2, Pose2(-1,  0, - M_PI_2));
 	expected.insert(3, Pose2( 0, -1,   0     ));
->>>>>>> 872c678f
 
 	pose2SLAM::Values actual = pose2SLAM::Values::Circle(4,1.0);
 	CHECK(assert_equal(expected,actual));
@@ -402,17 +375,10 @@
 {
 	// expected is circle shifted to right
 	pose2SLAM::Values expected;
-<<<<<<< HEAD
-	expected.insert(pose2SLAM::PoseKey(0), Pose2( 1.1,  0,   M_PI/2.0));
-	expected.insert(pose2SLAM::PoseKey(1), Pose2( 0.1,  1, - M_PI  ));
-	expected.insert(pose2SLAM::PoseKey(2), Pose2(-0.9,  0, - M_PI/2.0));
-	expected.insert(pose2SLAM::PoseKey(3), Pose2( 0.1, -1,   0     ));
-=======
 	expected.insert(0, Pose2( 1.1,  0,   M_PI_2));
 	expected.insert(1, Pose2( 0.1,  1, - M_PI  ));
 	expected.insert(2, Pose2(-0.9,  0, - M_PI_2));
 	expected.insert(3, Pose2( 0.1, -1,   0     ));
->>>>>>> 872c678f
 
 	// Note expmap coordinates are in local coordinates, so shifting to right requires thought !!!
 	pose2SLAM::Values circle = pose2SLAM::Values::Circle(4,1.0);
@@ -465,13 +431,8 @@
 
 /* ************************************************************************* */
 // common Pose2Prior for tests below
-<<<<<<< HEAD
-static gtsam::Pose2 priorVal(2,2,M_PI/2.0);
-static pose2SLAM::Prior priorFactor(PoseKey(1), priorVal, sigmas);
-=======
 static gtsam::Pose2 priorVal(2,2,M_PI_2);
 static pose2SLAM::Prior priorFactor(1, priorVal, sigmas);
->>>>>>> 872c678f
 
 /* ************************************************************************* */
 // The error |A*dx-b| approximates (h(x0+dx)-z) = -error_vector
@@ -536,19 +497,14 @@
 
 /* ************************************************************************* */
 // common Pose2Factor for tests below
-<<<<<<< HEAD
-static Pose2 measured(2,2,M_PI/2.0);
-static Pose2Factor factor(PoseKey(1),PoseKey(2),measured, covariance);
-=======
 static Pose2 measured(2,2,M_PI_2);
 static Pose2Factor factor(1,2,measured, covariance);
->>>>>>> 872c678f
 
 /* ************************************************************************* */
 TEST_UNSAFE( Pose2Factor, rhs )
 {
 	// Choose a linearization point
-	Pose2 p1(1.1,2,M_PI/2.0); // robot at (1.1,2) looking towards y (ground truth is at 1,2, see testPose2)
+	Pose2 p1(1.1,2,M_PI_2); // robot at (1.1,2) looking towards y (ground truth is at 1,2, see testPose2)
 	Pose2 p2(-1,4.1,M_PI);  // robot at (-1,4.1) looking at negative (ground truth is at -1,4)
 	pose2SLAM::Values x0;
 	x0.insert(1,p1);
@@ -561,7 +517,7 @@
 
 	// Check RHS
 	Pose2 hx0 = p1.between(p2);
-	CHECK(assert_equal(Pose2(2.1, 2.1, M_PI/2.0),hx0));
+	CHECK(assert_equal(Pose2(2.1, 2.1, M_PI_2),hx0));
 	Vector expected_b = Vector_(3, -0.1/sx, 0.1/sy, 0.0);
 	CHECK(assert_equal(expected_b,-factor.whitenedError(x0)));
 	CHECK(assert_equal(expected_b,linear->getb()));
@@ -578,7 +534,7 @@
 TEST_UNSAFE( Pose2Factor, linearize )
 {
 	// Choose a linearization point at ground truth
-	Pose2 p1(1,2,M_PI/2.0);
+	Pose2 p1(1,2,M_PI_2);
 	Pose2 p2(-1,4,M_PI);
 	pose2SLAM::Values x0;
 	x0.insert(1,p1);
