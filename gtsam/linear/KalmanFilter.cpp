--- conflicted
+++ resolved
@@ -20,21 +20,16 @@
  * @author Frank Dellaert
  */
 
+
+#include <gtsam/linear/KalmanFilter.h>
+
 #include <gtsam/base/Testable.h>
 #include <gtsam/linear/GaussianBayesNet.h>
 #include <gtsam/linear/JacobianFactor.h>
-<<<<<<< HEAD
-#include <gtsam/linear/KalmanFilter.h>
-=======
-#include <gtsam/linear/HessianFactor.h>
-#include <gtsam/base/Testable.h>
 
 #ifndef NDEBUG
 #include <cassert>
 #endif
->>>>>>> b76c6d82
-
-#include "gtsam/base/Matrix.h"
 
 // In the code below we often get a covariance matrix Q, and we need to create a
 // JacobianFactor with cost 0.5 * |Ax - b|^T Q^{-1} |Ax - b|. Factorizing Q as
