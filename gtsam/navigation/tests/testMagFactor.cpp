--- conflicted
+++ resolved
@@ -48,11 +48,7 @@
 Point3 scaled = scale * nM;
 Point3 measured = nRb.inverse() * (scale * nM) + bias;
 
-<<<<<<< HEAD
-double s = (scale * nM.norm());
-=======
 double s(scale * nM.norm());
->>>>>>> db3126cd
 Unit3 dir(nM);
 
 SharedNoiseModel model = noiseModel::Isotropic::Sigma(3, 0.25);
