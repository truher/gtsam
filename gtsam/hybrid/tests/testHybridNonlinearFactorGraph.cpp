/* ----------------------------------------------------------------------------
 * GTSAM Copyright 2010, Georgia Tech Research Corporation,
 * Atlanta, Georgia 30332-0415
 * All Rights Reserved
 * Authors: Frank Dellaert, et al. (see THANKS for the full author list)
 * See LICENSE for the license information
 * -------------------------------------------------------------------------- */

/**
 * @file    testHybridNonlinearFactorGraph.cpp
 * @brief   Unit tests for HybridNonlinearFactorGraph
 * @author  Varun Agrawal
 * @author  Fan Jiang
 * @author  Frank Dellaert
 * @date    December 2021
 */

#include <gtsam/base/TestableAssertions.h>
#include <gtsam/base/utilities.h>
#include <gtsam/discrete/DiscreteBayesNet.h>
#include <gtsam/discrete/DiscreteDistribution.h>
#include <gtsam/discrete/DiscreteFactorGraph.h>
#include <gtsam/geometry/Pose2.h>
#include <gtsam/hybrid/HybridEliminationTree.h>
#include <gtsam/hybrid/HybridFactor.h>
#include <gtsam/hybrid/HybridNonlinearFactorGraph.h>
#include <gtsam/hybrid/MixtureFactor.h>
#include <gtsam/linear/GaussianBayesNet.h>
#include <gtsam/linear/GaussianFactorGraph.h>
#include <gtsam/nonlinear/NonlinearFactorGraph.h>
#include <gtsam/nonlinear/PriorFactor.h>
#include <gtsam/sam/BearingRangeFactor.h>
#include <gtsam/slam/BetweenFactor.h>

#include <numeric>

#include "Switching.h"

// Include for test suite
#include <CppUnitLite/TestHarness.h>

using namespace std;
using namespace gtsam;
using noiseModel::Isotropic;
using symbol_shorthand::L;
using symbol_shorthand::M;
using symbol_shorthand::X;

/* ****************************************************************************
 * Test that any linearizedFactorGraph gaussian factors are appended to the
 * existing gaussian factor graph in the hybrid factor graph.
 */
TEST(HybridFactorGraph, GaussianFactorGraph) {
  HybridNonlinearFactorGraph fg;

  // Add a simple prior factor to the nonlinear factor graph
  fg.emplace_shared<PriorFactor<double>>(X(0), 0, Isotropic::Sigma(1, 0.1));

  // Linearization point
  Values linearizationPoint;
  linearizationPoint.insert<double>(X(0), 0);

  // Linearize the factor graph.
  HybridGaussianFactorGraph ghfg = *fg.linearize(linearizationPoint);
  EXPECT_LONGS_EQUAL(1, ghfg.size());

  // Check that the error is the same for the nonlinear values.
  const VectorValues zero{{X(0), Vector1(0)}};
  const HybridValues hybridValues{zero, {}, linearizationPoint};
  EXPECT_DOUBLES_EQUAL(fg.error(hybridValues), ghfg.error(hybridValues), 1e-9);
}

/***************************************************************************
 * Test equality for Hybrid Nonlinear Factor Graph.
 */
TEST(HybridNonlinearFactorGraph, Equals) {
  HybridNonlinearFactorGraph graph1;
  HybridNonlinearFactorGraph graph2;

  // Test empty factor graphs
  EXPECT(assert_equal(graph1, graph2));

  auto f0 = std::make_shared<PriorFactor<Pose2>>(
      1, Pose2(), noiseModel::Isotropic::Sigma(3, 0.001));
  graph1.push_back(f0);
  graph2.push_back(f0);

  auto f1 = std::make_shared<BetweenFactor<Pose2>>(
      1, 2, Pose2(), noiseModel::Isotropic::Sigma(3, 0.1));
  graph1.push_back(f1);
  graph2.push_back(f1);

  // Test non-empty graphs
  EXPECT(assert_equal(graph1, graph2));
}

/***************************************************************************
 * Test that the resize method works correctly for a HybridNonlinearFactorGraph.
 */
TEST(HybridNonlinearFactorGraph, Resize) {
  HybridNonlinearFactorGraph fg;
  auto nonlinearFactor = std::make_shared<BetweenFactor<double>>();
  fg.push_back(nonlinearFactor);

  auto discreteFactor = std::make_shared<DecisionTreeFactor>();
  fg.push_back(discreteFactor);

  auto dcFactor = std::make_shared<MixtureFactor>();
  fg.push_back(dcFactor);

  EXPECT_LONGS_EQUAL(fg.size(), 3);

  fg.resize(0);
  EXPECT_LONGS_EQUAL(fg.size(), 0);
}

/***************************************************************************
 * Test that the resize method works correctly for a
 * HybridGaussianFactorGraph.
 */
TEST(HybridGaussianFactorGraph, Resize) {
  HybridNonlinearFactorGraph nhfg;
  auto nonlinearFactor = std::make_shared<BetweenFactor<double>>(
      X(0), X(1), 0.0, Isotropic::Sigma(1, 0.1));
  nhfg.push_back(nonlinearFactor);
  auto discreteFactor = std::make_shared<DecisionTreeFactor>();
  nhfg.push_back(discreteFactor);

  KeyVector contKeys = {X(0), X(1)};
  auto noise_model = noiseModel::Isotropic::Sigma(1, 1.0);
  auto still = std::make_shared<MotionModel>(X(0), X(1), 0.0, noise_model),
       moving = std::make_shared<MotionModel>(X(0), X(1), 1.0, noise_model);

  std::vector<MotionModel::shared_ptr> components = {still, moving};
  auto dcFactor = std::make_shared<MixtureFactor>(
      contKeys, DiscreteKeys{gtsam::DiscreteKey(M(1), 2)}, components);
  nhfg.push_back(dcFactor);

  Values linearizationPoint;
  linearizationPoint.insert<double>(X(0), 0);
  linearizationPoint.insert<double>(X(1), 1);

  // Generate `HybridGaussianFactorGraph` by linearizing
  HybridGaussianFactorGraph gfg = *nhfg.linearize(linearizationPoint);

  EXPECT_LONGS_EQUAL(gfg.size(), 3);

  gfg.resize(0);
  EXPECT_LONGS_EQUAL(gfg.size(), 0);
}

/***************************************************************************
 * Test that the MixtureFactor reports correctly if the number of continuous
 * keys provided do not match the keys in the factors.
 */
TEST(HybridGaussianFactorGraph, MixtureFactor) {
  auto nonlinearFactor = std::make_shared<BetweenFactor<double>>(
      X(0), X(1), 0.0, Isotropic::Sigma(1, 0.1));
  auto discreteFactor = std::make_shared<DecisionTreeFactor>();

  auto noise_model = noiseModel::Isotropic::Sigma(1, 1.0);
  auto still = std::make_shared<MotionModel>(X(0), X(1), 0.0, noise_model),
       moving = std::make_shared<MotionModel>(X(0), X(1), 1.0, noise_model);

  std::vector<MotionModel::shared_ptr> components = {still, moving};

  // Check for exception when number of continuous keys are under-specified.
  KeyVector contKeys = {X(0)};
  THROWS_EXCEPTION(std::make_shared<MixtureFactor>(
      contKeys, DiscreteKeys{gtsam::DiscreteKey(M(1), 2)}, components));

  // Check for exception when number of continuous keys are too many.
  contKeys = {X(0), X(1), X(2)};
  THROWS_EXCEPTION(std::make_shared<MixtureFactor>(
      contKeys, DiscreteKeys{gtsam::DiscreteKey(M(1), 2)}, components));
}

/*****************************************************************************
 * Test push_back on HFG makes the correct distinction.
 */
TEST(HybridFactorGraph, PushBack) {
  HybridNonlinearFactorGraph fg;

  auto nonlinearFactor = std::make_shared<BetweenFactor<double>>();
  fg.push_back(nonlinearFactor);

  EXPECT_LONGS_EQUAL(fg.size(), 1);

  fg = HybridNonlinearFactorGraph();

  auto discreteFactor = std::make_shared<DecisionTreeFactor>();
  fg.push_back(discreteFactor);

  EXPECT_LONGS_EQUAL(fg.size(), 1);

  fg = HybridNonlinearFactorGraph();

  auto dcFactor = std::make_shared<MixtureFactor>();
  fg.push_back(dcFactor);

  EXPECT_LONGS_EQUAL(fg.size(), 1);

  // Now do the same with HybridGaussianFactorGraph
  HybridGaussianFactorGraph ghfg;

  auto gaussianFactor = std::make_shared<JacobianFactor>();
  ghfg.push_back(gaussianFactor);

  EXPECT_LONGS_EQUAL(ghfg.size(), 1);

  ghfg = HybridGaussianFactorGraph();
  ghfg.push_back(discreteFactor);

  EXPECT_LONGS_EQUAL(ghfg.size(), 1);

  ghfg = HybridGaussianFactorGraph();
  ghfg.push_back(dcFactor);

  HybridGaussianFactorGraph hgfg2;
  hgfg2.push_back(ghfg.begin(), ghfg.end());

  EXPECT_LONGS_EQUAL(ghfg.size(), 1);

  HybridNonlinearFactorGraph hnfg;
  NonlinearFactorGraph factors;
  auto noise = noiseModel::Isotropic::Sigma(3, 1.0);
  factors.emplace_shared<PriorFactor<Pose2>>(0, Pose2(0, 0, 0), noise);
  factors.emplace_shared<PriorFactor<Pose2>>(1, Pose2(1, 0, 0), noise);
  factors.emplace_shared<PriorFactor<Pose2>>(2, Pose2(2, 0, 0), noise);
  // TODO(Varun) This does not currently work. It should work once HybridFactor
  // becomes a base class of NonlinearFactor.
  // hnfg.push_back(factors.begin(), factors.end());

  // EXPECT_LONGS_EQUAL(3, hnfg.size());
}

/****************************************************************************
 * Test construction of switching-like hybrid factor graph.
 */
TEST(HybridFactorGraph, Switching) {
  Switching self(3);

  EXPECT_LONGS_EQUAL(7, self.nonlinearFactorGraph.size());
  EXPECT_LONGS_EQUAL(7, self.linearizedFactorGraph.size());
}

/****************************************************************************
 * Test linearization on a switching-like hybrid factor graph.
 */
TEST(HybridFactorGraph, Linearization) {
  Switching self(3);

  // Linearize here:
  HybridGaussianFactorGraph actualLinearized =
      *self.nonlinearFactorGraph.linearize(self.linearizationPoint);

  EXPECT_LONGS_EQUAL(7, actualLinearized.size());
}

/****************************************************************************
 * Test elimination tree construction
 */
TEST(HybridFactorGraph, EliminationTree) {
  Switching self(3);

  // Create ordering.
  Ordering ordering;
  for (size_t k = 0; k < self.K; k++) ordering.push_back(X(k));

  // Create elimination tree.
  HybridEliminationTree etree(self.linearizedFactorGraph, ordering);
  EXPECT_LONGS_EQUAL(1, etree.roots().size())
}

/****************************************************************************
 *Test elimination function by eliminating x0 in *-x0-*-x1 graph.
 */
TEST(GaussianElimination, Eliminate_x0) {
  Switching self(3);

  // Gather factors on x1, has a simple Gaussian and a mixture factor.
  HybridGaussianFactorGraph factors;
  // Add gaussian prior
  factors.push_back(self.linearizedFactorGraph[0]);
  // Add first hybrid factor
  factors.push_back(self.linearizedFactorGraph[1]);

  // Eliminate x0
  const Ordering ordering{X(0)};

  auto result = EliminateHybrid(factors, ordering);
  CHECK(result.first);
  EXPECT_LONGS_EQUAL(1, result.first->nrFrontals());
  CHECK(result.second);
  // Has two keys, x2 and m1
  EXPECT_LONGS_EQUAL(2, result.second->size());
}

/****************************************************************************
 * Test elimination function by eliminating x1 in x0-*-x1-*-x2 chain.
 *                                                m0/      \m1
 */
TEST(HybridsGaussianElimination, Eliminate_x1) {
  Switching self(3);

  // Gather factors on x1, will be two mixture factors (with x0 and x2, resp.).
  HybridGaussianFactorGraph factors;
  factors.push_back(self.linearizedFactorGraph[1]);  // involves m0
  factors.push_back(self.linearizedFactorGraph[2]);  // involves m1

  // Eliminate x1
  const Ordering ordering{X(1)};

  auto result = EliminateHybrid(factors, ordering);
  CHECK(result.first);
  EXPECT_LONGS_EQUAL(1, result.first->nrFrontals());
  CHECK(result.second);
  // Note: separator keys should include m1, m2.
  EXPECT_LONGS_EQUAL(4, result.second->size());
}

/****************************************************************************
 * Helper method to generate gaussian factor graphs with a specific mode.
 */
GaussianFactorGraph::shared_ptr batchGFG(double between,
                                         Values linearizationPoint) {
  NonlinearFactorGraph graph;
  graph.addPrior<double>(X(0), 0, Isotropic::Sigma(1, 0.1));

  auto between_x0_x1 = std::make_shared<MotionModel>(
      X(0), X(1), between, Isotropic::Sigma(1, 1.0));

  graph.push_back(between_x0_x1);

  return graph.linearize(linearizationPoint);
}

/****************************************************************************
 * Test elimination function by eliminating x0 and x1 in graph.
 */
TEST(HybridGaussianElimination, EliminateHybrid_2_Variable) {
  Switching self(2, 1.0, 0.1);

  auto factors = self.linearizedFactorGraph;

  // Eliminate x0
  const Ordering ordering{X(0), X(1)};

  const auto [hybridConditionalMixture, factorOnModes] =
      EliminateHybrid(factors, ordering);

  auto gaussianConditionalMixture =
      dynamic_pointer_cast<GaussianMixture>(hybridConditionalMixture->inner());

  CHECK(gaussianConditionalMixture);
  // Frontals = [x0, x1]
  EXPECT_LONGS_EQUAL(2, gaussianConditionalMixture->nrFrontals());
  // 1 parent, which is the mode
  EXPECT_LONGS_EQUAL(1, gaussianConditionalMixture->nrParents());

  // This is now a discreteFactor
  auto discreteFactor = dynamic_pointer_cast<DecisionTreeFactor>(factorOnModes);
  CHECK(discreteFactor);
  EXPECT_LONGS_EQUAL(1, discreteFactor->discreteKeys().size());
  EXPECT(discreteFactor->root_->isLeaf() == false);
}

/****************************************************************************
 * Test partial elimination
 */
TEST(HybridFactorGraph, Partial_Elimination) {
  Switching self(3);

  auto linearizedFactorGraph = self.linearizedFactorGraph;

  // Create ordering of only continuous variables.
  Ordering ordering;
  for (size_t k = 0; k < self.K; k++) ordering.push_back(X(k));

  // Eliminate partially i.e. only continuous part.
  const auto [hybridBayesNet, remainingFactorGraph] =
      linearizedFactorGraph.eliminatePartialSequential(ordering);

  CHECK(hybridBayesNet);
  EXPECT_LONGS_EQUAL(3, hybridBayesNet->size());
  EXPECT(hybridBayesNet->at(0)->frontals() == KeyVector{X(0)});
  EXPECT(hybridBayesNet->at(0)->parents() == KeyVector({X(1), M(0)}));
  EXPECT(hybridBayesNet->at(1)->frontals() == KeyVector{X(1)});
  EXPECT(hybridBayesNet->at(1)->parents() == KeyVector({X(2), M(0), M(1)}));
  EXPECT(hybridBayesNet->at(2)->frontals() == KeyVector{X(2)});
  EXPECT(hybridBayesNet->at(2)->parents() == KeyVector({M(0), M(1)}));

  CHECK(remainingFactorGraph);
  EXPECT_LONGS_EQUAL(3, remainingFactorGraph->size());
  EXPECT(remainingFactorGraph->at(0)->keys() == KeyVector({M(0)}));
  EXPECT(remainingFactorGraph->at(1)->keys() == KeyVector({M(1), M(0)}));
  EXPECT(remainingFactorGraph->at(2)->keys() == KeyVector({M(0), M(1)}));
}

/****************************************************************************
 * Test full elimination
 */
TEST(HybridFactorGraph, Full_Elimination) {
  Switching self(3);

  auto linearizedFactorGraph = self.linearizedFactorGraph;

  // We first do a partial elimination
  DiscreteBayesNet discreteBayesNet;

  {
    // Create ordering.
    Ordering ordering;
    for (size_t k = 0; k < self.K; k++) ordering.push_back(X(k));

    // Eliminate partially.
    const auto [hybridBayesNet_partial, remainingFactorGraph_partial] =
        linearizedFactorGraph.eliminatePartialSequential(ordering);

    DiscreteFactorGraph discrete_fg;
    // TODO(Varun) Make this a function of HybridGaussianFactorGraph?
    for (auto& factor : (*remainingFactorGraph_partial)) {
      auto df = dynamic_pointer_cast<DecisionTreeFactor>(factor);
      assert(df);
      discrete_fg.push_back(df);
    }

    ordering.clear();
    for (size_t k = 0; k < self.K - 1; k++) ordering.push_back(M(k));
    discreteBayesNet =
        *discrete_fg.eliminateSequential(ordering, EliminateDiscrete);
  }

  // Create ordering.
  Ordering ordering;
  for (size_t k = 0; k < self.K; k++) ordering.push_back(X(k));
  for (size_t k = 0; k < self.K - 1; k++) ordering.push_back(M(k));

  // Eliminate partially.
  HybridBayesNet::shared_ptr hybridBayesNet =
      linearizedFactorGraph.eliminateSequential(ordering);

  CHECK(hybridBayesNet);
  EXPECT_LONGS_EQUAL(5, hybridBayesNet->size());
  // p(x0 | x1, m0)
  EXPECT(hybridBayesNet->at(0)->frontals() == KeyVector{X(0)});
  EXPECT(hybridBayesNet->at(0)->parents() == KeyVector({X(1), M(0)}));
  // p(x1 | x2, m0, m1)
  EXPECT(hybridBayesNet->at(1)->frontals() == KeyVector{X(1)});
  EXPECT(hybridBayesNet->at(1)->parents() == KeyVector({X(2), M(0), M(1)}));
  // p(x2 | m0, m1)
  EXPECT(hybridBayesNet->at(2)->frontals() == KeyVector{X(2)});
  EXPECT(hybridBayesNet->at(2)->parents() == KeyVector({M(0), M(1)}));
  // P(m0 | m1)
  EXPECT(hybridBayesNet->at(3)->frontals() == KeyVector{M(0)});
  EXPECT(hybridBayesNet->at(3)->parents() == KeyVector({M(1)}));
  EXPECT(
      dynamic_pointer_cast<DiscreteConditional>(hybridBayesNet->at(3)->inner())
          ->equals(*discreteBayesNet.at(0)));
  // P(m1)
  EXPECT(hybridBayesNet->at(4)->frontals() == KeyVector{M(1)});
  EXPECT_LONGS_EQUAL(0, hybridBayesNet->at(4)->nrParents());
  EXPECT(
      dynamic_pointer_cast<DiscreteConditional>(hybridBayesNet->at(4)->inner())
          ->equals(*discreteBayesNet.at(1)));
}

/****************************************************************************
 * Test printing
 */
TEST(HybridFactorGraph, Printing) {
  Switching self(3);

  auto linearizedFactorGraph = self.linearizedFactorGraph;

  // Create ordering.
  Ordering ordering;
  for (size_t k = 0; k < self.K; k++) ordering.push_back(X(k));

  // Eliminate partially.
  const auto [hybridBayesNet, remainingFactorGraph] =
      linearizedFactorGraph.eliminatePartialSequential(ordering);

#ifdef GTSAM_DT_MERGING
  string expected_hybridFactorGraph = R"(
size: 7
factor 0: 
  A[x0] = [
	10
]
  b = [ -10 ]
  No noise model
factor 1: 
Hybrid [x0 x1; m0]{
 Choice(m0) 
<<<<<<< HEAD
 0 Leaf [1]:
=======
 0 Leaf [1] :
>>>>>>> cb084b3c
  A[x0] = [
	-1
]
  A[x1] = [
	1
]
  b = [ -1 ]
  No noise model

<<<<<<< HEAD
 1 Leaf [1]:
=======
 1 Leaf [1] :
>>>>>>> cb084b3c
  A[x0] = [
	-1
]
  A[x1] = [
	1
]
  b = [ -0 ]
  No noise model

}
factor 2: 
Hybrid [x1 x2; m1]{
 Choice(m1) 
<<<<<<< HEAD
 0 Leaf [1]:
=======
 0 Leaf [1] :
>>>>>>> cb084b3c
  A[x1] = [
	-1
]
  A[x2] = [
	1
]
  b = [ -1 ]
  No noise model

<<<<<<< HEAD
 1 Leaf [1]:
=======
 1 Leaf [1] :
>>>>>>> cb084b3c
  A[x1] = [
	-1
]
  A[x2] = [
	1
]
  b = [ -0 ]
  No noise model

}
factor 3: 
  A[x1] = [
	10
]
  b = [ -10 ]
  No noise model
factor 4: 
  A[x2] = [
	10
]
  b = [ -10 ]
  No noise model
factor 5:  P( m0 ):
<<<<<<< HEAD
 Leaf [2] 0.5
=======
 Leaf [2]  0.5
>>>>>>> cb084b3c

factor 6:  P( m1 | m0 ):
 Choice(m1) 
 0 Choice(m0) 
<<<<<<< HEAD
 0 0 Leaf [1]0.33333333
 0 1 Leaf [1] 0.6
 1 Choice(m0) 
 1 0 Leaf [1]0.66666667
 1 1 Leaf [1] 0.4
=======
 0 0 Leaf [1] 0.33333333
 0 1 Leaf [1]  0.6
 1 Choice(m0) 
 1 0 Leaf [1] 0.66666667
 1 1 Leaf [1]  0.4
>>>>>>> cb084b3c

)";
#else
string expected_hybridFactorGraph = R"(
size: 7
factor 0: 
  A[x0] = [
	10
]
  b = [ -10 ]
  No noise model
factor 1: 
Hybrid [x0 x1; m0]{
 Choice(m0) 
 0 Leaf [1]:
  A[x0] = [
	-1
]
  A[x1] = [
	1
]
  b = [ -1 ]
  No noise model

 1 Leaf [1]:
  A[x0] = [
	-1
]
  A[x1] = [
	1
]
  b = [ -0 ]
  No noise model

}
factor 2: 
Hybrid [x1 x2; m1]{
 Choice(m1) 
 0 Leaf [1]:
  A[x1] = [
	-1
]
  A[x2] = [
	1
]
  b = [ -1 ]
  No noise model

 1 Leaf [1]:
  A[x1] = [
	-1
]
  A[x2] = [
	1
]
  b = [ -0 ]
  No noise model

}
factor 3: 
  A[x1] = [
	10
]
  b = [ -10 ]
  No noise model
factor 4: 
  A[x2] = [
	10
]
  b = [ -10 ]
  No noise model
factor 5:  P( m0 ):
 Choice(m0) 
 0 Leaf [1] 0.5
 1 Leaf [1] 0.5

factor 6:  P( m1 | m0 ):
 Choice(m1) 
 0 Choice(m0) 
 0 0 Leaf [1]0.33333333
 0 1 Leaf [1] 0.6
 1 Choice(m0) 
 1 0 Leaf [1]0.66666667
 1 1 Leaf [1] 0.4

)";
#endif

  EXPECT(assert_print_equal(expected_hybridFactorGraph, linearizedFactorGraph));

  // Expected output for hybridBayesNet.
  string expected_hybridBayesNet = R"(
size: 3
conditional 0: Hybrid  P( x0 | x1 m0)
 Discrete Keys = (m0, 2), 
 Choice(m0) 
 0 Leaf [1] p(x0 | x1)
  R = [ 10.0499 ]
  S[x1] = [ -0.0995037 ]
  d = [ -9.85087 ]
  No noise model

 1 Leaf [1] p(x0 | x1)
  R = [ 10.0499 ]
  S[x1] = [ -0.0995037 ]
  d = [ -9.95037 ]
  No noise model

conditional 1: Hybrid  P( x1 | x2 m0 m1)
 Discrete Keys = (m0, 2), (m1, 2), 
 Choice(m1) 
 0 Choice(m0) 
 0 0 Leaf [1] p(x1 | x2)
  R = [ 10.099 ]
  S[x2] = [ -0.0990196 ]
  d = [ -9.99901 ]
  No noise model

 0 1 Leaf [1] p(x1 | x2)
  R = [ 10.099 ]
  S[x2] = [ -0.0990196 ]
  d = [ -9.90098 ]
  No noise model

 1 Choice(m0) 
 1 0 Leaf [1] p(x1 | x2)
  R = [ 10.099 ]
  S[x2] = [ -0.0990196 ]
  d = [ -10.098 ]
  No noise model

 1 1 Leaf [1] p(x1 | x2)
  R = [ 10.099 ]
  S[x2] = [ -0.0990196 ]
  d = [ -10 ]
  No noise model

conditional 2: Hybrid  P( x2 | m0 m1)
 Discrete Keys = (m0, 2), (m1, 2), 
 Choice(m1) 
 0 Choice(m0) 
 0 0 Leaf [1] p(x2)
  R = [ 10.0494 ]
  d = [ -10.1489 ]
  mean: 1 elements
  x2: -1.0099
  No noise model

 0 1 Leaf [1] p(x2)
  R = [ 10.0494 ]
  d = [ -10.1479 ]
  mean: 1 elements
  x2: -1.0098
  No noise model

 1 Choice(m0) 
 1 0 Leaf [1] p(x2)
  R = [ 10.0494 ]
  d = [ -10.0504 ]
  mean: 1 elements
  x2: -1.0001
  No noise model

 1 1 Leaf [1] p(x2)
  R = [ 10.0494 ]
  d = [ -10.0494 ]
  mean: 1 elements
  x2: -1
  No noise model

)";
  EXPECT(assert_print_equal(expected_hybridBayesNet, *hybridBayesNet));
}

/****************************************************************************
 * Simple PlanarSLAM example test with 2 poses and 2 landmarks (each pose
 * connects to 1 landmark) to expose issue with default decision tree creation
 * in hybrid elimination. The hybrid factor is between the poses X0 and X1.
 * The issue arises if we eliminate a landmark variable first since it is not
 * connected to a HybridFactor.
 */
TEST(HybridFactorGraph, DefaultDecisionTree) {
  HybridNonlinearFactorGraph fg;

  // Add a prior on pose x0 at the origin.
  // A prior factor consists of a mean and a noise model (covariance matrix)
  Pose2 prior(0.0, 0.0, 0.0);  // prior mean is at origin
  auto priorNoise = noiseModel::Diagonal::Sigmas(
      Vector3(0.3, 0.3, 0.1));  // 30cm std on x,y, 0.1 rad on theta
  fg.emplace_shared<PriorFactor<Pose2>>(X(0), prior, priorNoise);

  using PlanarMotionModel = BetweenFactor<Pose2>;

  // Add odometry factor
  Pose2 odometry(2.0, 0.0, 0.0);
  KeyVector contKeys = {X(0), X(1)};
  auto noise_model = noiseModel::Isotropic::Sigma(3, 1.0);
  auto still = std::make_shared<PlanarMotionModel>(X(0), X(1), Pose2(0, 0, 0),
                                                     noise_model),
       moving = std::make_shared<PlanarMotionModel>(X(0), X(1), odometry,
                                                      noise_model);
  std::vector<PlanarMotionModel::shared_ptr> motion_models = {still, moving};
  fg.emplace_shared<MixtureFactor>(
      contKeys, DiscreteKeys{gtsam::DiscreteKey(M(1), 2)}, motion_models);

  // Add Range-Bearing measurements to from X0 to L0 and X1 to L1.
  // create a noise model for the landmark measurements
  auto measurementNoise = noiseModel::Diagonal::Sigmas(
      Vector2(0.1, 0.2));  // 0.1 rad std on bearing, 20cm on range
  // create the measurement values - indices are (pose id, landmark id)
  Rot2 bearing11 = Rot2::fromDegrees(45), bearing22 = Rot2::fromDegrees(90);
  double range11 = std::sqrt(4.0 + 4.0), range22 = 2.0;

  // Add Bearing-Range factors
  fg.emplace_shared<BearingRangeFactor<Pose2, Point2>>(
      X(0), L(0), bearing11, range11, measurementNoise);
  fg.emplace_shared<BearingRangeFactor<Pose2, Point2>>(
      X(1), L(1), bearing22, range22, measurementNoise);

  // Create (deliberately inaccurate) initial estimate
  Values initialEstimate;
  initialEstimate.insert(X(0), Pose2(0.5, 0.0, 0.2));
  initialEstimate.insert(X(1), Pose2(2.3, 0.1, -0.2));
  initialEstimate.insert(L(0), Point2(1.8, 2.1));
  initialEstimate.insert(L(1), Point2(4.1, 1.8));

  // We want to eliminate variables not connected to DCFactors first.
  const Ordering ordering {L(0), L(1), X(0), X(1)};

  HybridGaussianFactorGraph linearized = *fg.linearize(initialEstimate);

  // This should NOT fail
  const auto [hybridBayesNet, remainingFactorGraph] =
      linearized.eliminatePartialSequential(ordering);
  EXPECT_LONGS_EQUAL(4, hybridBayesNet->size());
  EXPECT_LONGS_EQUAL(1, remainingFactorGraph->size());
}

/* ************************************************************************* */
int main() {
  TestResult tr;
  return TestRegistry::runAllTests(tr);
}
/* ************************************************************************* */<|MERGE_RESOLUTION|>--- conflicted
+++ resolved
@@ -493,11 +493,7 @@
 factor 1: 
 Hybrid [x0 x1; m0]{
  Choice(m0) 
-<<<<<<< HEAD
- 0 Leaf [1]:
-=======
  0 Leaf [1] :
->>>>>>> cb084b3c
   A[x0] = [
 	-1
 ]
@@ -507,11 +503,7 @@
   b = [ -1 ]
   No noise model
 
-<<<<<<< HEAD
- 1 Leaf [1]:
-=======
  1 Leaf [1] :
->>>>>>> cb084b3c
   A[x0] = [
 	-1
 ]
@@ -525,11 +517,7 @@
 factor 2: 
 Hybrid [x1 x2; m1]{
  Choice(m1) 
-<<<<<<< HEAD
- 0 Leaf [1]:
-=======
  0 Leaf [1] :
->>>>>>> cb084b3c
   A[x1] = [
 	-1
 ]
@@ -539,11 +527,7 @@
   b = [ -1 ]
   No noise model
 
-<<<<<<< HEAD
- 1 Leaf [1]:
-=======
  1 Leaf [1] :
->>>>>>> cb084b3c
   A[x1] = [
 	-1
 ]
@@ -567,28 +551,16 @@
   b = [ -10 ]
   No noise model
 factor 5:  P( m0 ):
-<<<<<<< HEAD
- Leaf [2] 0.5
-=======
  Leaf [2]  0.5
->>>>>>> cb084b3c
 
 factor 6:  P( m1 | m0 ):
  Choice(m1) 
  0 Choice(m0) 
-<<<<<<< HEAD
- 0 0 Leaf [1]0.33333333
- 0 1 Leaf [1] 0.6
- 1 Choice(m0) 
- 1 0 Leaf [1]0.66666667
- 1 1 Leaf [1] 0.4
-=======
  0 0 Leaf [1] 0.33333333
  0 1 Leaf [1]  0.6
  1 Choice(m0) 
  1 0 Leaf [1] 0.66666667
  1 1 Leaf [1]  0.4
->>>>>>> cb084b3c
 
 )";
 #else
