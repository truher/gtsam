--- conflicted
+++ resolved
@@ -91,25 +91,13 @@
    * @param keys Vector of keys for continuous factors.
    * @param discreteKey The discrete key indexing each component factor.
    * @param factors Vector of nonlinear factor and scalar pairs.
-<<<<<<< HEAD
-   */
-  template <typename FACTOR>
-  HybridNonlinearFactor(
-      const KeyVector& keys, const DiscreteKeys& discreteKeys,
-      const std::vector<std::pair<std::shared_ptr<FACTOR>, double>>& factors)
-      : Base(keys, discreteKeys) {
-=======
    * Same size as the cardinality of discreteKey.
-   * @param normalized Flag indicating if the factor error is already
-   * normalized.
    */
   template <typename FACTOR>
   HybridNonlinearFactor(
       const KeyVector& keys, const DiscreteKey& discreteKey,
-      const std::vector<std::pair<std::shared_ptr<FACTOR>, double>>& factors,
-      bool normalized = false)
-      : Base(keys, {discreteKey}), normalized_(normalized) {
->>>>>>> 2c140df1
+      const std::vector<std::pair<std::shared_ptr<FACTOR>, double>>& factors)
+      : Base(keys, {discreteKey}) {
     std::vector<NonlinearFactorValuePair> nonlinear_factors;
     KeySet continuous_keys_set(keys.begin(), keys.end());
     KeySet factor_keys_set;
